import os
import random
from dataclasses import dataclass, field
from datetime import datetime
from pathlib import Path
from src.preprocess.tiling import WindowSize
from typing import Callable, Dict, List, Optional, Tuple
<<<<<<< HEAD
=======
from pyprojroot import here

ROOT = here(project_files=[".here"])
>>>>>>> 02a0dcc1

import numpy as np
import rasterio
import rasterio.windows
from torch.utils.data import Dataset

from src.data.utils import check_path_exists
from src.data.worldfloods.configs import CHANNELS_CONFIGURATIONS
from src.data.worldfloods.prepare_data import prepare_data_func
from src.preprocess.utils import get_list_of_window_slices


@dataclass
class WorldFloodsImage:
    # ESSENTIAL METADATA
    filename: str
    uri: str = field(default=None)
    filepath: str = field(default=None)
    bucket_id: str = field(default=None)
    product_id: str = field(default=None)

    # BREADCRUMBS
    load_date: str = field(default=datetime.now())
    viewed_by: list = field(default_factory=list, compare=False, repr=False)
    source_system: str = field(default="Not Specified")


class WorldFloodsDataset(Dataset):
    """
    A dataloader for the WorldFloods dataset.

    Attributes
    ----------
    window_size: tuple(int, int)
            size of the tiling window
    image_prefix: str
            the subdirectory name for the images
    gt_prefix: str
            the subdirectory name for the groundtruth

    """

    def __init__(
        self,
        image_files: List[str],
        image_prefix: str = "/image_files/",
        gt_prefix: str = "/gt_files/",
        transforms: Optional[List[Callable]] = None,
    ) -> None:

        self.image_files = image_files
        self.image_prefix = image_prefix
        self.gt_prefix = gt_prefix
        self.transforms = transforms

        # sort to make sure that the order is deterministic
        # (order of the flow of data points to the ML model)
        # TODO: Do this for the list of filepaths at the end as well
        self.image_files.sort()

    def __getitem__(self, idx: int) -> Dict:

        # get filenames
        image_name = self.image_files[idx]
        print(image_name)
        y_name = image_name.replace(self.image_prefix, self.gt_prefix, 1)

        # Open Image File
        with rasterio.open(image_name) as f:
            image_tif = f.read()

        # Open Ground Truth File
        with rasterio.open(y_name) as f:
            mask_tif = f.read()

        # get rid of nan, convert to float
        image = np.nan_to_num(image_tif).astype(np.float32)

        # TODO: Need to check why the 0th index.
        mask = np.nan_to_num(mask_tif)

        # Apply transformation
        if self.transforms is not None:
            data = self.transforms(image=image, mask=mask)
        else:
            data = {"image": image, "mask": mask}
        # return x, y
        return data

    def __len__(self) -> int:
        return len(self.image_files)


class WorldFloodsDatasetTiled(Dataset):
    """
    A dataloader for the WorldFloods dataset.

<<<<<<< HEAD
=======
    Args:
        image_files (List[str]): list of specific image files
            e.g., path/to/file/prefix/filename
        image_prefix (str): prefix for images
        gt_prefix (str): prefix for groundtruth
        window_size (Tuple[int,int]): tuple for window size for sliing
            height,width
        transforms (List[Callable]): the transformations to be done later
            for each tile.

>>>>>>> 02a0dcc1
    Attributes
    ----------
    window_size: tuple(int, int)
            size of the tiling window
    image_prefix: str
            the subdirectory name for the images
    gt_prefix: str
            the subdirectory name for the groundtruth

    """

    def __init__(
        self,
        image_files: List[str],
        image_prefix: str = "/image_files/",
        gt_prefix: str = "/gt_files/",
<<<<<<< HEAD
        window_size: WindowSize = WindowSize(height=128, width=128),
=======
        window_size: Tuple[int, int] = (64, 64),
>>>>>>> 02a0dcc1
        transforms: Optional[List[Callable]] = None,
    ) -> None:

        self.image_files = image_files
        self.image_prefix = image_prefix
        self.gt_prefix = gt_prefix
        self.transforms = transforms
<<<<<<< HEAD
        self.window_size = window_size
=======
        self.window_size = WindowSize(height=window_size[0], width=window_size[1])
>>>>>>> 02a0dcc1

        # sort to make sure that the order is deterministic
        # (order of the flow of data points to the ML model)
        # TODO: Do this for the list of filepaths at the end as well
        self.image_files.sort()
<<<<<<< HEAD

=======
>>>>>>> 02a0dcc1
        # get the image slices
        self.accumulated_list_of_windows_test = get_list_of_window_slices(
            self.image_files, window_size=self.window_size
        )

    def __getitem__(self, idx: int) -> Dict:

        # get filenames from named tuple
        sub_window = self.accumulated_list_of_windows_test[idx]

        # get filename
        image_name = sub_window.file_name

        # replace string for image_prefix
        image_name = image_name.replace(self.gt_prefix, self.image_prefix, 1)

        # replace string for gt_prefix
        y_name = image_name.replace(self.image_prefix, self.gt_prefix, 1)

        # Open Image File
        with rasterio.open(image_name) as f:
            image_tif = f.read(window=sub_window.window)

        # Open Ground Truth File
        with rasterio.open(y_name) as f:
            mask_tif = f.read(window=sub_window.window)

        # get rid of nan, convert to float
        image = np.nan_to_num(image_tif).astype(np.float32)

        # TODO: Need to check why the 0th index.
        mask = np.nan_to_num(mask_tif)

        # Apply transformation
        if self.transforms is not None:
            data = self.transforms(image=image, mask=mask)
        else:
            data = {"image": image, "mask": mask}
        # return x, y
        return data

    def __len__(self) -> int:
        return len(self.accumulated_list_of_windows_test)<|MERGE_RESOLUTION|>--- conflicted
+++ resolved
@@ -5,12 +5,9 @@
 from pathlib import Path
 from src.preprocess.tiling import WindowSize
 from typing import Callable, Dict, List, Optional, Tuple
-<<<<<<< HEAD
-=======
 from pyprojroot import here
 
 ROOT = here(project_files=[".here"])
->>>>>>> 02a0dcc1
 
 import numpy as np
 import rasterio
@@ -108,8 +105,6 @@
     """
     A dataloader for the WorldFloods dataset.
 
-<<<<<<< HEAD
-=======
     Args:
         image_files (List[str]): list of specific image files
             e.g., path/to/file/prefix/filename
@@ -120,7 +115,6 @@
         transforms (List[Callable]): the transformations to be done later
             for each tile.
 
->>>>>>> 02a0dcc1
     Attributes
     ----------
     window_size: tuple(int, int)
@@ -137,11 +131,7 @@
         image_files: List[str],
         image_prefix: str = "/image_files/",
         gt_prefix: str = "/gt_files/",
-<<<<<<< HEAD
-        window_size: WindowSize = WindowSize(height=128, width=128),
-=======
         window_size: Tuple[int, int] = (64, 64),
->>>>>>> 02a0dcc1
         transforms: Optional[List[Callable]] = None,
     ) -> None:
 
@@ -149,20 +139,12 @@
         self.image_prefix = image_prefix
         self.gt_prefix = gt_prefix
         self.transforms = transforms
-<<<<<<< HEAD
-        self.window_size = window_size
-=======
         self.window_size = WindowSize(height=window_size[0], width=window_size[1])
->>>>>>> 02a0dcc1
 
         # sort to make sure that the order is deterministic
         # (order of the flow of data points to the ML model)
         # TODO: Do this for the list of filepaths at the end as well
         self.image_files.sort()
-<<<<<<< HEAD
-
-=======
->>>>>>> 02a0dcc1
         # get the image slices
         self.accumulated_list_of_windows_test = get_list_of_window_slices(
             self.image_files, window_size=self.window_size
