from src.data.utils import get_files_in_bucket_directory, get_files_in_directory
from typing import Tuple, Optional, List, Callable
from torch.utils.data import DataLoader
import albumentations
from src.data.worldfloods.dataset import WorldFloodsDatasetTiled, WorldFloodsDataset
import pytorch_lightning as pl
from pathlib import Path
import os


class WorldFloodsDataModule(pl.LightningDataModule):
    """A prepackaged WorldFloods Pytorch-Lightning data module
    This initializes a module given a set a directory with a subdirectory
    for the training and testing data ("image_folder" and "target_folder").
    Then we can search through the directory and load the images found. It
    creates the train, val and test datasets which then can be used to initialize
    the dataloaders. This is pytorch lightning compatible which can be used with
    the training fit framework.
    
    Args:
        data_dir: (str): the top level directory where the input
            and target folder directories are found
        input_folder (str): the input folder sub_directory
        target_folder (str): the target folder sub directory
        train_transformations (Callable): the transformations used within the 
            training data module
        test_transformations (Callable): the transformations used within the
            testing data module
        window_size (Tuple[int,int]): the window size used to tile the images
            for training
        batch_size (int): the batchsize used for the dataloader
        bands (List(int)): the bands to be selected from the images
        
    Attributes:
        data_dir: (str): the top level directory where the input
            and target folder directories are found
        train_transform (Callable): the transformations used within the 
            training data module
        test_transform (Callable): the transformations used within the
            testing data module
        bands (List(int)): the bands to be selected from the images
        input_prefix (str): the input folder sub_directory
        target_prefix (str): the target folder sub directory
        window_size (Tuple[int,int]): the window size used to tile the images
                    for training
    Example:
        >>> from src.data.worldfloods.lightning import WorldFloodsGCPDataModule
        >>> wf_dm = WorldFloodsDataModule()
        >>> wf_dm.prepare_data()
        >>> wf_dm.setup()
        >>> train_dl = wf_dm.train_dataloader()
    """
    def __init__(
        self,
        input_folder: str = "S2",
        target_folder: str = "gt",
        data_dir: str = "./",
<<<<<<< HEAD
=======
        input_folder: str = "S2",
        target_folder: str = "gt",
>>>>>>> 9c22b247
        train_transformations: Optional[List[Callable]] = None,
        test_transformations: Optional[List[Callable]] = None,
        window_size: Tuple[int, int] = [64, 64],
        batch_size: int = 32,
        bands: List[int] = [1, 2, 3],
    ):
        super().__init__()
        self.data_dir = data_dir
        self.train_transform = (
            albumentations.Compose(train_transformations)
            if train_transformations is not None
            else None
        )
        self.test_transform = (
            albumentations.Compose(test_transformations)
            if test_transformations is not None
            else None
        )

        # self.dims is returned when you call dm.size()
        # Setting default dims here because we know them.
        # Could optionally be assigned dynamically in dm.setup()
        self.bands = bands
        self.batch_size = batch_size
        # Prefixes
        self.image_prefix = input_folder
        self.gt_prefix = target_folder
        self.window_size = window_size

    def prepare_data(self):
        """Does Nothing for now. Here for compatibility."""
        # TODO: create the train/test/val structure
        # TODO: here we can check for correspondence between the files
        pass

    def setup(self):
        """This creates the PyTorch dataset given the preconfigured
        file paths.
        """
        # get the path names
        files = {}
        splits = ["train", "test", "val"]

        # loop through the naming splits
        for isplit in splits:

            # get the subdirectory
            sub_dir = Path(self.data_dir).joinpath(isplit).joinpath(self.image_prefix)
            # append filenames to split dictionary
            files[isplit] = get_files_in_directory(sub_dir, "tif")

        # save filenames
        self.train_files = files["train"]
        self.val_files = files["val"]
        self.test_files = files["test"]

        # create datasets
        self.train_dataset = WorldFloodsDatasetTiled(
            image_files=self.train_files,
            image_prefix=self.image_prefix,
            gt_prefix=self.gt_prefix,
            window_size=self.window_size,
<<<<<<< HEAD
            bands=self.bands,
=======
>>>>>>> 9c22b247
            transforms=self.train_transform,
        )
        # TODO: Clarify whether validations set should use augmentation or not
        self.val_dataset = WorldFloodsDatasetTiled(
            image_files=self.val_files,
            image_prefix=self.image_prefix,
            gt_prefix=self.gt_prefix,
            bands=self.bands,
            window_size=self.window_size,
            transforms=self.test_transform, 
        )
        self.test_dataset = WorldFloodsDataset(
            image_files=self.test_files,
            image_prefix=self.image_prefix,
            gt_prefix=self.gt_prefix,
<<<<<<< HEAD
            bands=self.bands,
=======
            window_size=self.window_size,
>>>>>>> 9c22b247
            transforms=self.test_transform,
        )

    def train_dataloader(self):
<<<<<<< HEAD
        return DataLoader(self.train_dataset, batch_size=self.batch_size, shuffle=True)
=======
        """Initializes and returns the training dataloader"""
        return DataLoader(self.train_dataset, batch_size=self.batch_size)
>>>>>>> 9c22b247

    def val_dataloader(self):
        """Initializes and returns the validation dataloader"""
        return DataLoader(self.val_dataset, batch_size=self.batch_size)

    def test_dataloader(self):
<<<<<<< HEAD
        return DataLoader(self.test_dataset, batch_size=1)
=======
        """Initializes and returns the test dataloader"""
        return DataLoader(self.test_dataset, batch_size=self.batch_size)
>>>>>>> 9c22b247


class WorldFloodsGCPDataModule(pl.LightningDataModule):
    """A prepackaged WorldFloods Pytorch-Lightning data module
    This initializes a module given a GCP bucket. We define a bucket and a
    top level directory followed by subdirectories for the training and 
    testing data ("image_folder" and "target_folder").
    Then we can search through the directory and load the images found. It
    creates the train, val and test datasets which then can be used to initialize
    the dataloaders. This is pytorch lightning compatible which can be used with
    the training fit framework.
    
    Args:
        bucket_id (str): the GCP bucket name
        path_to_splits: (str): the top level directory where the input
            and target folder directories are found relevative to the bucket
        input_folder (str): the input folder sub_directory
        target_folder (str): the target folder sub directory
        train_transformations (Callable): the transformations used within the 
            training data module
        test_transformations (Callable): the transformations used within the
            testing data module
        window_size (Tuple[int,int]): the window size used to tile the images
            for training
        batch_size (int): the batchsize used for the dataloader
        bands (List(int)): the bands to be selected from the images
        
    Attributes:
        data_dir: (str): the top level directory where the input
            and target folder directories are found
        train_transform (Callable): the transformations used within the 
            training data module
        test_transform (Callable): the transformations used within the
            testing data module
        bands (List(int)): the bands to be selected from the images
        input_prefix (str): the input folder sub_directory
        target_prefix (str): the target folder sub directory
        window_size (Tuple[int,int]): the window size used to tile the images
                    for training
                    
    Example:
        >>> from src.data.worldfloods.lightning import WorldFloodsGCPDataModule
        >>> wf_dm = WorldFloodsGCPDataModule()
        >>> wf_dm.prepare_data()
        >>> wf_dm.setup()
        >>> train_dl = wf_dm.train_dataloader()
    """
    def __init__(
        self,
        bucket_id: str = "ml4floods",
        path_to_splits: str = "worldfloods/public",
        input_folder: str = "S2",
        target_folder: str = "gt",
        train_transformations: Optional[List[Callable]] = None,
        test_transformations: Optional[List[Callable]] = None,
        window_size: Tuple[int, int] = [64, 64],
        batch_size: int = 32,
        bands: List[int] = [1, 2, 3],
    ):
        super().__init__()
        self.train_transform = (
            albumentations.Compose(train_transformations)
            if train_transformations is not None
            else None
        )
        self.test_transform = (
            albumentations.Compose(test_transformations)
            if test_transformations is not None
            else None
        )

        # WORLDFLOODS Directories
        self.bucket_name = bucket_id
<<<<<<< HEAD
        self.train_dir = os.path.join(path_to_splits, "train", input_folder)
        self.val_dir = os.path.join(path_to_splits,"val", input_folder)
        self.test_dir = os.path.join(path_to_splits,"test", input_folder)
=======
        self.train_dir = f"{path_to_splits}/train/{input_folder}"
        self.val_dir = f"{path_to_splits}/val/{input_folder}"
        self.test_dir = f"{path_to_splits}/test/{input_folder}"
>>>>>>> 9c22b247

        # self.dims is returned when you call dm.size()
        # Setting default dims here because we know them.
        # Could optionally be assigned dynamically in dm.setup()
        self.bands = bands
        self.batch_size = batch_size
        # Prefixes
        self.image_prefix = input_folder
        self.gt_prefix = target_folder
        self.window_size = window_size

    def prepare_data(self):
        """Does Nothing for now. Here for compatibility."""
        # TODO: potentially download the data
        # TODO: create the train/test/val structure
        # TODO: here we can check for correspondence between the files
        pass

    def setup(self):
        """This creates the PyTorch dataset given the preconfigured
        file paths in the bucket. This also does the tiling operations.
        """
        # get filenames from the bucket
        self.train_files = get_files_in_bucket_directory(
            self.bucket_name, self.train_dir, ".tif"
        )
        self.val_files = get_files_in_bucket_directory(
            self.bucket_name, self.val_dir, ".tif"
        )
        self.test_files = get_files_in_bucket_directory(
            self.bucket_name, self.test_dir, ".tif"
        )

        # add gcp dir to each of the strings
        # TODO: make this cleaner...this feels hacky.
        self.train_files = [f"gs://{self.bucket_name}/{x}" for x in self.train_files]
        self.val_files = [f"gs://{self.bucket_name}/{x}" for x in self.val_files]
        self.test_files = [f"gs://{self.bucket_name}/{x}" for x in self.test_files]

        # create datasets
        self.train_dataset = WorldFloodsDatasetTiled(
            image_files=self.train_files,
            image_prefix=self.image_prefix,
            gt_prefix=self.gt_prefix,
            window_size=self.window_size,
            transforms=self.train_transform,
<<<<<<< HEAD
            bands=self.bands,
            lock_read=True
=======
>>>>>>> 9c22b247
        )
        self.val_dataset = WorldFloodsDatasetTiled(
            image_files=self.val_files,
            image_prefix=self.image_prefix,
            gt_prefix=self.gt_prefix,
            window_size=self.window_size,
            transforms=self.test_transform,
<<<<<<< HEAD
            bands=self.bands,
            lock_read=True
=======
>>>>>>> 9c22b247
        )
        self.test_dataset = WorldFloodsDataset(
            image_files=self.test_files,
            image_prefix=self.image_prefix,
            gt_prefix=self.gt_prefix,
<<<<<<< HEAD
            transforms=self.test_transform,
            bands=self.bands,
            lock_read=True
        )

    def train_dataloader(self):
        return DataLoader(self.train_dataset, batch_size=self.batch_size, shuffle=True)
=======
            window_size=self.window_size,
            transforms=self.test_transform,
        )

    def train_dataloader(self):
        """Initializes and returns the training dataloader"""
        return DataLoader(self.train_dataset, batch_size=self.batch_size)
>>>>>>> 9c22b247

    def val_dataloader(self):
        """Initializes and returns the validation dataloader"""
        return DataLoader(self.val_dataset, batch_size=self.batch_size)

    def test_dataloader(self):
<<<<<<< HEAD
        return DataLoader(self.test_dataset, batch_size=1)
=======
        """Initializes and returns the test dataloader"""
        return DataLoader(self.test_dataset, batch_size=self.batch_size)
>>>>>>> 9c22b247
<|MERGE_RESOLUTION|>--- conflicted
+++ resolved
@@ -52,14 +52,9 @@
     """
     def __init__(
         self,
+        data_dir: str = "./",
         input_folder: str = "S2",
         target_folder: str = "gt",
-        data_dir: str = "./",
-<<<<<<< HEAD
-=======
-        input_folder: str = "S2",
-        target_folder: str = "gt",
->>>>>>> 9c22b247
         train_transformations: Optional[List[Callable]] = None,
         test_transformations: Optional[List[Callable]] = None,
         window_size: Tuple[int, int] = [64, 64],
@@ -122,10 +117,7 @@
             image_prefix=self.image_prefix,
             gt_prefix=self.gt_prefix,
             window_size=self.window_size,
-<<<<<<< HEAD
-            bands=self.bands,
-=======
->>>>>>> 9c22b247
+            bands=self.bands,
             transforms=self.train_transform,
         )
         # TODO: Clarify whether validations set should use augmentation or not
@@ -141,33 +133,21 @@
             image_files=self.test_files,
             image_prefix=self.image_prefix,
             gt_prefix=self.gt_prefix,
-<<<<<<< HEAD
-            bands=self.bands,
-=======
-            window_size=self.window_size,
->>>>>>> 9c22b247
+            bands=self.bands,
             transforms=self.test_transform,
         )
 
     def train_dataloader(self):
-<<<<<<< HEAD
-        return DataLoader(self.train_dataset, batch_size=self.batch_size, shuffle=True)
-=======
         """Initializes and returns the training dataloader"""
         return DataLoader(self.train_dataset, batch_size=self.batch_size)
->>>>>>> 9c22b247
 
     def val_dataloader(self):
         """Initializes and returns the validation dataloader"""
         return DataLoader(self.val_dataset, batch_size=self.batch_size)
 
     def test_dataloader(self):
-<<<<<<< HEAD
+        """Initializes and returns the test dataloader"""
         return DataLoader(self.test_dataset, batch_size=1)
-=======
-        """Initializes and returns the test dataloader"""
-        return DataLoader(self.test_dataset, batch_size=self.batch_size)
->>>>>>> 9c22b247
 
 
 class WorldFloodsGCPDataModule(pl.LightningDataModule):
@@ -241,15 +221,9 @@
 
         # WORLDFLOODS Directories
         self.bucket_name = bucket_id
-<<<<<<< HEAD
         self.train_dir = os.path.join(path_to_splits, "train", input_folder)
         self.val_dir = os.path.join(path_to_splits,"val", input_folder)
         self.test_dir = os.path.join(path_to_splits,"test", input_folder)
-=======
-        self.train_dir = f"{path_to_splits}/train/{input_folder}"
-        self.val_dir = f"{path_to_splits}/val/{input_folder}"
-        self.test_dir = f"{path_to_splits}/test/{input_folder}"
->>>>>>> 9c22b247
 
         # self.dims is returned when you call dm.size()
         # Setting default dims here because we know them.
@@ -296,11 +270,8 @@
             gt_prefix=self.gt_prefix,
             window_size=self.window_size,
             transforms=self.train_transform,
-<<<<<<< HEAD
             bands=self.bands,
             lock_read=True
-=======
->>>>>>> 9c22b247
         )
         self.val_dataset = WorldFloodsDatasetTiled(
             image_files=self.val_files,
@@ -308,42 +279,26 @@
             gt_prefix=self.gt_prefix,
             window_size=self.window_size,
             transforms=self.test_transform,
-<<<<<<< HEAD
             bands=self.bands,
             lock_read=True
-=======
->>>>>>> 9c22b247
         )
         self.test_dataset = WorldFloodsDataset(
             image_files=self.test_files,
             image_prefix=self.image_prefix,
             gt_prefix=self.gt_prefix,
-<<<<<<< HEAD
             transforms=self.test_transform,
             bands=self.bands,
             lock_read=True
-        )
-
-    def train_dataloader(self):
-        return DataLoader(self.train_dataset, batch_size=self.batch_size, shuffle=True)
-=======
-            window_size=self.window_size,
-            transforms=self.test_transform,
         )
 
     def train_dataloader(self):
         """Initializes and returns the training dataloader"""
-        return DataLoader(self.train_dataset, batch_size=self.batch_size)
->>>>>>> 9c22b247
+        return DataLoader(self.train_dataset, batch_size=self.batch_size, shuffle=True)
 
     def val_dataloader(self):
         """Initializes and returns the validation dataloader"""
         return DataLoader(self.val_dataset, batch_size=self.batch_size)
 
     def test_dataloader(self):
-<<<<<<< HEAD
-        return DataLoader(self.test_dataset, batch_size=1)
-=======
         """Initializes and returns the test dataloader"""
-        return DataLoader(self.test_dataset, batch_size=self.batch_size)
->>>>>>> 9c22b247
+        return DataLoader(self.test_dataset, batch_size=1)