--- conflicted
+++ resolved
@@ -1,4 +1,3 @@
-<<<<<<< HEAD
 from pathlib import Path
 from typing import Callable, List, Optional, Tuple
 
@@ -6,10 +5,8 @@
 import pytorch_lightning as pl
 from torch.utils.data import DataLoader, random_split
 
-from src.data.utils import (get_files_in_bucket_directory,
-                            get_files_in_directory)
+from src.data.utils import get_files_in_bucket_directory, get_files_in_directory
 from src.data.worldfloods.dataset import WorldFloodsDatasetTiled
-=======
 from src.data.utils import get_files_in_directory
 from typing import Tuple, Optional, List, Callable, Dict
 from torch.utils.data import DataLoader
@@ -18,7 +15,6 @@
 from pathlib import Path
 from src.preprocess.tiling import WindowSize
 from src.preprocess.utils import get_list_of_window_slices
->>>>>>> 9ea755fe
 
 
 class WorldFloodsDataModule(pl.LightningDataModule):
@@ -29,13 +25,13 @@
     creates the train, val and test datasets which then can be used to initialize
     the dataloaders. This is pytorch lightning compatible which can be used with
     the training fit framework.
-    
+
     Args:
         data_dir: (str): the top level directory where the input
             and target folder directories are found
         input_folder (str): the input folder sub_directory
         target_folder (str): the target folder sub directory
-        train_transformations (Callable): the transformations used within the 
+        train_transformations (Callable): the transformations used within the
             training data module
         test_transformations (Callable): the transformations used within the
             testing data module
@@ -43,11 +39,11 @@
             for training
         batch_size (int): the batchsize used for the dataloader
         bands (List(int)): the bands to be selected from the images
-        
+
     Attributes:
         data_dir: (str): the top level directory where the input
             and target folder directories are found
-        train_transform (Callable): the transformations used within the 
+        train_transform (Callable): the transformations used within the
             training data module
         test_transform (Callable): the transformations used within the
             testing data module
@@ -63,6 +59,7 @@
         >>> wf_dm.setup()
         >>> train_dl = wf_dm.train_dataloader()
     """
+
     def __init__(
         self,
         data_dir: str = "./",
@@ -117,18 +114,22 @@
         # create datasets
         # TODO cache the list of window_slices
         self.train_dataset = WorldFloodsDatasetTiled(
-            list_of_windows=get_list_of_window_slices(self.train_files, window_size=self.window_size),
+            list_of_windows=get_list_of_window_slices(
+                self.train_files, window_size=self.window_size
+            ),
             image_prefix=self.image_prefix,
             gt_prefix=self.gt_prefix,
             bands=self.bands,
             transforms=self.train_transform,
         )
         self.val_dataset = WorldFloodsDatasetTiled(
-            list_of_windows=get_list_of_window_slices(self.val_files, window_size=self.window_size),
-            image_prefix=self.image_prefix,
-            gt_prefix=self.gt_prefix,
-            bands=self.bands,
-            transforms=self.test_transform, 
+            list_of_windows=get_list_of_window_slices(
+                self.val_files, window_size=self.window_size
+            ),
+            image_prefix=self.image_prefix,
+            gt_prefix=self.gt_prefix,
+            bands=self.bands,
+            transforms=self.test_transform,
         )
         self.test_dataset = WorldFloodsDataset(
             image_files=self.test_files,
@@ -154,19 +155,19 @@
 class WorldFloodsGCPDataModule(pl.LightningDataModule):
     """A prepackaged WorldFloods Pytorch-Lightning data module
     This initializes a module given a GCP bucket. We define a bucket and a
-    top level directory followed by subdirectories for the training and 
+    top level directory followed by subdirectories for the training and
     testing data ("image_folder" and "target_folder").
     Then we can search through the directory and load the images found. It
     creates the train, val and test datasets which then can be used to initialize
     the dataloaders. This is pytorch lightning compatible which can be used with
     the training fit framework.
-    
+
     Args:
         bucket_id (str): the GCP bucket name
         filenames_train_test: (str): Dict with the train, test and validation images
         input_folder (str): the input folder sub_directory
         target_folder (str): the target folder sub directory
-        train_transformations (Callable): the transformations used within the 
+        train_transformations (Callable): the transformations used within the
             training data module
         test_transformations (Callable): the transformations used within the
             testing data module
@@ -174,11 +175,11 @@
             for training
         batch_size (int): the batchsize used for the dataloader
         bands (List(int)): the bands to be selected from the images
-        
+
     Attributes:
         data_dir: (str): the top level directory where the input
             and target folder directories are found
-        train_transform (Callable): the transformations used within the 
+        train_transform (Callable): the transformations used within the
             training data module
         test_transform (Callable): the transformations used within the
             testing data module
@@ -187,7 +188,7 @@
         target_prefix (str): the target folder sub directory
         window_size (Tuple[int,int]): the window size used to tile the images
                     for training
-                    
+
     Example:
         >>> from src.data.worldfloods.lightning import WorldFloodsGCPDataModule
         >>> wf_dm = WorldFloodsGCPDataModule()
@@ -195,6 +196,7 @@
         >>> wf_dm.setup()
         >>> train_dl = wf_dm.train_dataloader()
     """
+
     def __init__(
         self,
         bucket_id: str = "ml4floods",
@@ -247,20 +249,24 @@
 
         # create datasets
         self.train_dataset = WorldFloodsDatasetTiled(
-            list_of_windows=get_list_of_window_slices(self.train_files, window_size=self.window_size),
+            list_of_windows=get_list_of_window_slices(
+                self.train_files, window_size=self.window_size
+            ),
             image_prefix=self.image_prefix,
             gt_prefix=self.gt_prefix,
             transforms=self.train_transform,
             bands=self.bands,
-            lock_read=True
+            lock_read=True,
         )
         self.val_dataset = WorldFloodsDatasetTiled(
-            list_of_windows=get_list_of_window_slices(self.val_files, window_size=self.window_size),
-            image_prefix=self.image_prefix,
-            gt_prefix=self.gt_prefix,
-            transforms=self.test_transform,
-            bands=self.bands,
-            lock_read=True
+            list_of_windows=get_list_of_window_slices(
+                self.val_files, window_size=self.window_size
+            ),
+            image_prefix=self.image_prefix,
+            gt_prefix=self.gt_prefix,
+            transforms=self.test_transform,
+            bands=self.bands,
+            lock_read=True,
         )
         self.test_dataset = WorldFloodsDataset(
             image_files=self.test_files,
@@ -268,7 +274,7 @@
             gt_prefix=self.gt_prefix,
             transforms=self.test_transform,
             bands=self.bands,
-            lock_read=True
+            lock_read=True,
         )
 
     def train_dataloader(self):
