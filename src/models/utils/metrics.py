--- conflicted
+++ resolved
@@ -68,10 +68,7 @@
     """
     import as
     import matplotlib.pyplot as plt
-<<<<<<< HEAD
     import pandas
-=======
->>>>>>> 9ea755fe
     import seaborn as sns
     
     cm_sum = np.sum(cm, axis=1, keepdims=True)
